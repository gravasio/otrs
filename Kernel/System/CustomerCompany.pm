--- conflicted
+++ resolved
@@ -12,8 +12,8 @@
 use strict;
 use warnings;
 
+use Kernel::System::Valid;
 use Kernel::System::Cache;
-use Kernel::System::Valid;
 
 use vars qw(@ISA);
 
@@ -97,20 +97,6 @@
         # next if backend is not used
         next if !$Self->{ConfigObject}->Get("CustomerCompany$Count");
 
-<<<<<<< HEAD
-    # this setting specifies if the table has the create_time,
-    # create_by, change_time and change_by fields of OTRS
-    $Self->{ForeignDB}
-        = $Self->{ConfigObject}->Get('CustomerCompany')->{Params}->{ForeignDB} ? 1 : 0;
-
-    # see if database is case sensitive
-    $Self->{CaseSensitive} = $Self->{ConfigObject}->Get('CustomerCompany')->{Params}->{CaseSensitive} || 0;
-
-    if ( $Self->{ConfigObject}->Get('CustomerCompany')->{CacheTTL} ) {
-        $Self->{CacheObject} = Kernel::System::Cache->new( %{$Self} );
-        $Self->{CacheType}   = 'CustomerCompany';
-        $Self->{CacheTTL}    = $Self->{ConfigObject}->Get('CustomerCompany')->{CacheTTL} || 0;
-=======
         my $GenericModule = $Self->{ConfigObject}->Get("CustomerCompany$Count")->{Module} || 'Kernel::System::CustomerCompany::DB';
         if ( !$Self->{MainObject}->Require($GenericModule) ) {
             $Self->{MainObject}->Die("Can't load backend module $GenericModule! $@");
@@ -120,7 +106,6 @@
             %Param,
             CustomerCompanyMap   => $Self->{ConfigObject}->Get("CustomerCompany$Count"),
         );
->>>>>>> e47fdd9f
     }
 
     return $Self;
@@ -206,45 +191,7 @@
         return;
     }
 
-<<<<<<< HEAD
-    my $CacheKey = "CustomerCompanyGet::$Param{CustomerID}";
-
-    # check cache
-    if ( $Self->{CacheObject} ) {
-        my $Data = $Self->{CacheObject}->Get(
-            Type => $Self->{CacheType},
-            Key  => $CacheKey,
-        );
-        return %{$Data} if ref $Data eq 'HASH';
-    }
-
-    # build select
-    my $SQL = "SELECT ";
-    for my $Entry ( @{ $Self->{CustomerCompanyMap} } ) {
-        $SQL .= " $Entry->[2], ";
-    }
-
-    $SQL .= $Self->{CustomerCompanyKey};
-
-    if ( !$Self->{ForeignDB} ) {
-        $SQL .= ", change_time, create_time";
-    }
-
-    # this seems to be legacy, if Name is passed it should take precedence over CustomerID
-    my $CustomerID = $Param{Name} || $Param{CustomerID};
-
-    $SQL .= " FROM $Self->{CustomerCompanyTable} WHERE ";
-    my $CustomerIDQuoted = $Self->{DBObject}->Quote($CustomerID);
-    if ( $Self->{CaseSensitive} ) {
-        $SQL .= "LOWER($Self->{CustomerCompanyKey}) = LOWER('$CustomerIDQuoted')";
-    }
-    else {
-        $SQL .= "$Self->{CustomerCompanyKey} = '$CustomerIDQuoted'";
-    }
-    $SQL = $Self->_ConvertTo($SQL);
-=======
     for my $Count ( '', 1 .. 10 ) {
->>>>>>> e47fdd9f
 
         # next if backend is not used
         next if !$Self->{"CustomerCompany$Count"};
@@ -254,7 +201,7 @@
         next if !%Company;
 
         # return company data
-        return (
+	return (
             %Company,
             Source        => "CustomerCompany$Count",
             Config        => $Self->{ConfigObject}->Get("CustomerCompany$Count"),
@@ -306,18 +253,7 @@
     return $Self->{ $Company{Source} }->CustomerCompanyUpdate(%Param);
 }
 
-<<<<<<< HEAD
-    my $CustomerCompanyIDQuoted = $Self->{DBObject}->Quote( $Param{CustomerCompanyID} );
-    if ( $Self->{CaseSensitive} ) {
-        $SQL .= " WHERE LOWER($Self->{CustomerCompanyKey}) = LOWER('$CustomerCompanyIDQuoted')";
-    }
-    else {
-        $SQL .= " WHERE $Self->{CustomerCompanyKey} = '$CustomerCompanyIDQuoted'";
-    }
-    $SQL = $Self->_ConvertTo($SQL);
-=======
 =item CustomerCompanySourceList()
->>>>>>> e47fdd9f
 
 return customer company source list
 
@@ -377,171 +313,8 @@
 sub CustomerCompanyList {
     my ( $Self, %Param ) = @_;
 
-<<<<<<< HEAD
-    # check needed stuff
-    my $Valid = 1;
-    if ( !$Param{Valid} && defined( $Param{Valid} ) ) {
-        $Valid = 0;
-    }
-
-    my $CacheType = $Self->{CacheType} . '_CustomerCompanyList';
-    my $CacheKey = "CustomerCompanyList::${Valid}::" . ( $Param{Search} || '' );
-
-    # check cache
-    if ( $Self->{CacheObject} ) {
-        my $Data = $Self->{CacheObject}->Get(
-            Type => $CacheType,
-            Key  => $CacheKey,
-        );
-        return %{$Data} if ref $Data eq 'HASH';
-    }
-
-    # what is the result
-    my $What = join(
-        ', ',
-        @{ $Self->{ConfigObject}->Get('CustomerCompany')->{CustomerCompanyListFields} }
-    );
-
-    # add valid option if required
-    my $SQL;
-    if ($Valid) {
-        $SQL
-            .= "$Self->{CustomerCompanyValid} IN ( ${\(join ', ', $Self->{ValidObject}->ValidIDsGet())} )";
-    }
-
-    # where
-    if ( $Param{Search} ) {
-
-        my @Parts = split /\+/, $Param{Search}, 6;
-        for my $Part (@Parts) {
-            $Part = $Self->{SearchPrefix} . $Part . $Self->{SearchSuffix};
-            $Part =~ s/\*/%/g;
-            $Part =~ s/%%/%/g;
-
-            if ( defined $SQL ) {
-                $SQL .= " AND ";
-            }
-
-            my $CustomerCompanySearchFields
-                = $Self->{ConfigObject}->Get('CustomerCompany')->{CustomerCompanySearchFields};
-
-            if ( $CustomerCompanySearchFields && ref $CustomerCompanySearchFields eq 'ARRAY' ) {
-
-                my @SQLParts;
-                my $QuotedPart = $Self->{DBObject}->Quote($Part);
-                for my $Field ( @{$CustomerCompanySearchFields} ) {
-                    if ( $Self->{CaseSensitive} ) {
-                        push @SQLParts, "LOWER($Field) LIKE LOWER('$QuotedPart')";
-                    }
-                    else {
-                        push @SQLParts, "$Field LIKE '$QuotedPart'";
-                    }
-                }
-                if (@SQLParts) {
-                    $SQL .= join( ' OR ', @SQLParts );
-                }
-            }
-        }
-    }
-    $SQL = $Self->_ConvertTo($SQL);
-
-    # sql
-    my $CompleteSQL
-        = "SELECT $Self->{CustomerCompanyKey}, $What FROM $Self->{CustomerCompanyTable}";
-    $CompleteSQL .= $SQL ? " WHERE $SQL" : '';
-
-    # ask database
-    $Self->{DBObject}->Prepare(
-        SQL   => $CompleteSQL,
-        Limit => 50000,
-    );
-
-    # fetch the result
-    my %List;
-    while ( my @Row = $Self->{DBObject}->FetchrowArray() ) {
-
-        my $CustomerCompanyID = shift @Row;
-        $List{$CustomerCompanyID} = join( ' ', map { $Self->_ConvertFrom($_) } @Row );
-    }
-
-    # cache request
-    if ( $Self->{CacheObject} ) {
-        $Self->{CacheObject}->Set(
-            Type  => $CacheType,
-            Key   => $CacheKey,
-            Value => \%List,
-            TTL   => $Self->{CacheTTL},
-        );
-    }
-
-    return %List;
-}
-
-sub _CustomerCompanyCacheClear {
-    my ( $Self, %Param ) = @_;
-
-    return if !$Self->{CacheObject};
-
-    if ( !$Param{CustomerID} ) {
-        $Self->{LogObject}->Log( Priority => 'error', Message => 'Need CustomerID!' );
-        return;
-    }
-
-    $Self->{CacheObject}->Delete(
-        Type => $Self->{CacheType},
-        Key  => "CustomerCompanyGet::$Param{CustomerID}",
-    );
-
-    # delete all searches
-    $Self->{CacheObject}->CleanUp(
-        Type => $Self->{CacheType} . '_CustomerCompanyList',
-    );
-
-    for my $Function (qw(CustomerCompanyList)) {
-        for my $Valid ( 0 .. 1 ) {
-            $Self->{CacheObject}->Delete(
-                Type => $Self->{CacheType},
-                Key  => "${Function}::${Valid}",
-            );
-
-        }
-    }
-}
-
-sub DESTROY {
-    my $Self = shift;
-
-    return 1 if !$Self->{NotParentDBObject};
-    return 1 if !$Self->{DBObject};
-
-    # disconnect if it's not a parent DBObject
-    $Self->{DBObject}->Disconnect();
-
-    return 1;
-}
-
-sub _ConvertFrom {
-    my ( $Self, $Text ) = @_;
-
-    return if !defined $Text;
-
-    if ( !$Self->{SourceCharset} || !$Self->{DestCharset} ) {
-        return $Text;
-    }
-    return $Self->{EncodeObject}->Convert(
-        Text  => $Text,
-        From  => $Self->{SourceCharset},
-        To    => $Self->{DestCharset},
-        Force => $Self->{CharsetConvertForce},
-    );
-}
-
-sub _ConvertTo {
-    my ( $Self, $Text ) = @_;
-=======
     my %Data;
     for my $Count ( '', 1 .. 10 ) {
->>>>>>> e47fdd9f
 
         # next if backend is not used
         next if !$Self->{"CustomerCompany$Count"};
