--- conflicted
+++ resolved
@@ -323,13 +323,10 @@
         OTRSFreeTextFromCustomerUser
         OTRSExternalTicketNumberRecognition
         OTRSDashboardQueueOverview
-<<<<<<< HEAD
         OTRSDashboardTicketCalendar
         OTRSMultiServiceSelect
         OTRSMultiQueueSelect
-=======
         OTRSEventBasedTicketActions
->>>>>>> 04cdf51f
     )) {
         my $Success = $PackageObject->_PackageUninstallMerged (
             Name => $PackageName,
